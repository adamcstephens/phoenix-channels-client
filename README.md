--- conflicted
+++ resolved
@@ -66,13 +66,8 @@
     // Send a message, waiting for a reply indefinitely
     let result = channel.send("send_reply", json!({ "name": "foo", "message": "hi"})).await.unwrap();
 
-<<<<<<< HEAD
     // Send a message, waiting for a reply with an optional timeout
-    let result = channel.send_with_timeout("say", json!({ "name": "foo", "message": "hello"}), Some(Duration::from_secs(5))).await.unwrap();
-=======
-    // Send a message, waiting for a reply with an optionatl timeout
     let result = channel.send_with_timeout("send_reply", json!({ "name": "foo", "message": "hello"}), Some(Duration::from_secs(5))).await.unwrap();
->>>>>>> f8636672
 
     // Send a message, not waiting for a reply
     let result = channel.send_noreply("send_noreply", json!({ "name": "foo", "message": "jeez"})).await.unwrap();
